import { pgTable, text, serial, integer, timestamp, boolean, json, jsonb } from "drizzle-orm/pg-core";
import { relations } from "drizzle-orm";
import { createInsertSchema, createSelectSchema } from "drizzle-zod";
import { sql } from "drizzle-orm";

export const users = pgTable("users", {
  id: serial("id").primaryKey(),
  email: text("email").unique().notNull(),
  created_at: timestamp("created_at").defaultNow().notNull(),
});

export const conversations = pgTable("conversations", {
  id: serial("id").primaryKey(),
  title: text("title").notNull(),
  user_id: integer("user_id").references(() => users.id).notNull(),
  provider: text("provider").notNull(),
  model: text("model").notNull(),
  created_at: timestamp("created_at").defaultNow().notNull(),
  last_message_at: timestamp("last_message_at").defaultNow().notNull(),
});

export const messages = pgTable("messages", {
  id: serial("id").primaryKey(),
  conversation_id: integer("conversation_id")
    .references(() => conversations.id)
    .notNull(),
  role: text("role", { enum: ["user", "assistant", "tool"] }).notNull(),
  content: text("content").notNull(),
<<<<<<< HEAD
  metadata: json("metadata"), // For storing tool call metadata and other internal data
=======
  metadata: jsonb("metadata").default({}),
>>>>>>> 2f67fd04
  created_at: timestamp("created_at").defaultNow().notNull(),
});

// Knowledge sources table - stores metadata about knowledge sources
export const knowledgeSources = pgTable("knowledge_sources", {
  id: serial("id").primaryKey(),
  user_id: integer("user_id").references(() => users.id).notNull(),
  name: text("name").notNull(),
  description: text("description"),
  source_type: text("source_type", { enum: ["file", "text", "url"] }).notNull(),
  file_path: text("file_path"), // For uploaded files
  file_type: text("file_type"), // MIME type for files
  file_size: integer("file_size"), // Size in bytes for files
  content_text: text("content_text"), // For pasted text or extracted from files/URLs
  url: text("url"), // For URL sources
  total_chunks: integer("total_chunks").default(0), // Number of chunks for RAG
  embedding_model: text("embedding_model"), // Model used for embeddings, if any
  is_processed: boolean("is_processed").default(false), // Whether text has been extracted/processed
  use_rag: boolean("use_rag").default(false), // Use RAG for this knowledge source
  is_shared: boolean("is_shared").default(false), // Whether knowledge source is shared across all users
  metadata: json("metadata"), // Flexible field for source-specific metadata
  created_at: timestamp("created_at").defaultNow().notNull(),
  updated_at: timestamp("updated_at").defaultNow().notNull(),
});

// Knowledge content chunks for RAG - stores actual content chunks with embeddings
export const knowledgeContent = pgTable("knowledge_content", {
  id: serial("id").primaryKey(),
  knowledge_source_id: integer("knowledge_source_id")
    .references(() => knowledgeSources.id)
    .notNull(),
  chunk_index: integer("chunk_index").notNull(), // Order of chunks
  content: text("content").notNull(), // Text content of the chunk
  embedding: text("embedding"), // Vector embedding as JSON string
  metadata: json("metadata"), // Metadata about the chunk (page number, etc.)
  created_at: timestamp("created_at").defaultNow().notNull(),
});

// Join table to associate knowledge sources with conversations
export const conversationKnowledge = pgTable("conversation_knowledge", {
  id: serial("id").primaryKey(),
  conversation_id: integer("conversation_id")
    .references(() => conversations.id)
    .notNull(),
  knowledge_source_id: integer("knowledge_source_id")
    .references(() => knowledgeSources.id)
    .notNull(),
  created_at: timestamp("created_at").defaultNow().notNull(),
});

// Relations setup
export const conversationsRelations = relations(conversations, ({ one, many }) => ({
  user: one(users, {
    fields: [conversations.user_id],
    references: [users.id],
  }),
  messages: many(messages),
  knowledgeSources: many(conversationKnowledge),
}));

export const messagesRelations = relations(messages, ({ one }) => ({
  conversation: one(conversations, {
    fields: [messages.conversation_id],
    references: [conversations.id],
  }),
}));

export const knowledgeSourcesRelations = relations(knowledgeSources, ({ one, many }) => ({
  user: one(users, {
    fields: [knowledgeSources.user_id],
    references: [users.id],
  }),
  chunks: many(knowledgeContent),
  conversations: many(conversationKnowledge),
}));

export const knowledgeContentRelations = relations(knowledgeContent, ({ one }) => ({
  knowledgeSource: one(knowledgeSources, {
    fields: [knowledgeContent.knowledge_source_id],
    references: [knowledgeSources.id],
  }),
}));

export const conversationKnowledgeRelations = relations(conversationKnowledge, ({ one }) => ({
  conversation: one(conversations, {
    fields: [conversationKnowledge.conversation_id],
    references: [conversations.id],
  }),
  knowledgeSource: one(knowledgeSources, {
    fields: [conversationKnowledge.knowledge_source_id],
    references: [knowledgeSources.id],
  }),
}));

// Schemas for form validation
export const insertUserSchema = createInsertSchema(users);
export const selectUserSchema = createSelectSchema(users);
export const insertConversationSchema = createInsertSchema(conversations);
export const selectConversationSchema = createSelectSchema(conversations);
export const insertMessageSchema = createInsertSchema(messages);
export const selectMessageSchema = createSelectSchema(messages);
export const insertKnowledgeSourceSchema = createInsertSchema(knowledgeSources);
export const selectKnowledgeSourceSchema = createSelectSchema(knowledgeSources);
export const insertKnowledgeContentSchema = createInsertSchema(knowledgeContent);
export const selectKnowledgeContentSchema = createSelectSchema(knowledgeContent);
export const insertConversationKnowledgeSchema = createInsertSchema(conversationKnowledge);
export const selectConversationKnowledgeSchema = createSelectSchema(conversationKnowledge);

// Type definitions for use in the app
export type InsertUser = typeof users.$inferInsert;
export type SelectUser = typeof users.$inferSelect;
export type InsertConversation = typeof conversations.$inferInsert;
export type SelectConversation = typeof conversations.$inferSelect;
export type InsertMessage = typeof messages.$inferInsert;
export type SelectMessage = typeof messages.$inferSelect;
export type InsertKnowledgeSource = typeof knowledgeSources.$inferInsert;
export type SelectKnowledgeSource = typeof knowledgeSources.$inferSelect;
export type InsertKnowledgeContent = typeof knowledgeContent.$inferInsert;
export type SelectKnowledgeContent = typeof knowledgeContent.$inferSelect;
export type InsertConversationKnowledge = typeof conversationKnowledge.$inferInsert;
export type SelectConversationKnowledge = typeof conversationKnowledge.$inferSelect;<|MERGE_RESOLUTION|>--- conflicted
+++ resolved
@@ -26,11 +26,7 @@
     .notNull(),
   role: text("role", { enum: ["user", "assistant", "tool"] }).notNull(),
   content: text("content").notNull(),
-<<<<<<< HEAD
-  metadata: json("metadata"), // For storing tool call metadata and other internal data
-=======
   metadata: jsonb("metadata").default({}),
->>>>>>> 2f67fd04
   created_at: timestamp("created_at").defaultNow().notNull(),
 });
 
